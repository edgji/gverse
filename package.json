{
<<<<<<< HEAD
  "name": "@edgji/gverse",
  "version": "1.2.3",
=======
  "name": "gverse",
  "version": "1.2.4",
>>>>>>> a90c2a72
  "description": "Object Graph Mapper for Dgraph",
  "main": "dist/gverse/index.js",
  "types": "dist/gverse/index.d.ts",
  "author": "Zak Mandhro <zak.mandhro@gmail.com>",
  "keywords": [
    "graph-database",
    "dgraph",
    "typescript",
    "orm",
    "ogm",
    "javascript",
    "database",
    "graphql"
  ],
  "repository": "edgji/gverse",
  "license": "MIT",
  "publishConfig": { 
    "registry":"https://npm.pkg.github.com"
  },
  "scripts": {
    "build": "npx tsc",
    "test": "npx jest",
    "integration": "./src/test/integration/wait-for server:8080 -- npx jest -i -c jest.integration.config.js",
    "test-watch": "npx jest --watch",
    "publish": "npx tsc && npm publish"
  },
  "devDependencies": {
    "@types/debug": "~4.1.5",
    "@types/google-protobuf": "~3.7.1",
    "@types/jest": "~24.0.18",
    "@types/lodash": "~4.14.138",
    "@types/node": "~12.7.5",
    "@types/uuid": "~3.4.5",
    "jest": "~24.9.0",
    "ts-jest": "~24.1.0",
    "ts-node-dev": "~1.0.0-pre.42",
    "tslint": "~5.20.0",
    "tslint-config-airbnb": "^5.11.1",
    "typescript": "~3.8.0"
  },
  "dependencies": {
    "chalk": "^2.4.2",
    "debug": "^4.1.1",
    "dgraph-js": "^21.3.0",
    "lodash": "~4.17.15",
    "ts-node": "~8.4.1",
    "uuid": "~3.3.3"
  }
}<|MERGE_RESOLUTION|>--- conflicted
+++ resolved
@@ -1,11 +1,6 @@
 {
-<<<<<<< HEAD
   "name": "@edgji/gverse",
-  "version": "1.2.3",
-=======
-  "name": "gverse",
   "version": "1.2.4",
->>>>>>> a90c2a72
   "description": "Object Graph Mapper for Dgraph",
   "main": "dist/gverse/index.js",
   "types": "dist/gverse/index.d.ts",
